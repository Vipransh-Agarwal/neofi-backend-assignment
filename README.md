# NeoFi Collaborative Event Management System

A RESTful API for an event scheduling application with collaborative editing features, built with FastAPI.

## Features

- 🔐 **Authentication & Authorization**
  - Token-based authentication with JWT
  - Role-based access control (Owner, Editor, Viewer)
  - Secure password hashing

- 📅 **Event Management**
  - CRUD operations for events
  - Recurring events support
  - Conflict detection
  - Batch operations

- 👥 **Collaboration**
  - Granular permissions system
  - Real-time notifications (WebSocket)
  - Edit history tracking

- 📝 **Version Control**
  - Full versioning system
  - Version rollback capability
  - Changelog with diff visualization
  - Atomic operations

## Prerequisites

1. **Python 3.11+**
   ```bash
   # Verify Python installation
   python --version  # On Windows
   python3 --version # On macOS/Linux
   ```

2. **PostgreSQL 15+**
   - Download and install from [PostgreSQL Official Website](https://www.postgresql.org/download/)
   - Create database:
     ```bash
     # Windows (Using psql)
     psql -U postgres -c "CREATE DATABASE neofi_events"
     
     # macOS/Linux
     createdb neofi_events
     # OR
     psql -U postgres -c "CREATE DATABASE neofi_events"
     ```

3. **Redis**
   - Windows: Follow [How to Install and Use Redis on Windows](https://redis.io/blog/install-redis-windows-11/)
   - macOS: `brew install redis`
   - Linux: `sudo apt-get install redis-server`

<<<<<<< HEAD
=======
4. **Postman**
   - Download and install from [Download Postman](https://www.postman.com/downloads/)

>>>>>>> 00ad0b28
## Project Setup

1. **Environment Setup**
   Create a `.env` file in the project root:
   ```env
   # Windows
   DATABASE_URL=postgresql+asyncpg://postgres:<YOUR_POSTGRES_PASSWORD>@localhost/neofi_events
   REDIS_URL=redis://localhost:6379/0
   SECRET_KEY=<YOUR_SECRET_KEY>

   # macOS/Linux - same format
   DATABASE_URL=postgresql+asyncpg://postgres:<YOUR_POSTGRES_PASSWORD>@localhost/neofi_events
   # ... rest remains the same
   ```

   > **Important**: Replace `<YOUR_POSTGRES_PASSWORD>` with your actual PostgreSQL password and `<YOUR_SECRET_KEY>` with a secure random string. Never commit these values to version control.

2. **Install Dependencies**

<<<<<<< HEAD
=======
   **Make sure to first create and activate a python virtual environment. Also check and update the terminal environment as well as update `.env` file with your DATABASE_URL and SECRET_KEY, the one you made `.env` file with.**

>>>>>>> 00ad0b28
   ### Windows
   ```powershell
   # Install Python dependencies
   pip install zstandard
   pip install poetry
   
<<<<<<< HEAD
   # Configure Poetry to create virtual environment in project
   poetry config virtualenvs.in-project true
   
=======
>>>>>>> 00ad0b28
   # Install project dependencies
   poetry install
   ```

   ### macOS/Linux
   ```bash
   # Install Python dependencies
   pip3 install zstandard
   pip3 install poetry
   
<<<<<<< HEAD
   # Configure Poetry to create virtual environment in project
   poetry config virtualenvs.in-project true
   
=======
>>>>>>> 00ad0b28
   # Install project dependencies
   poetry install
   ```

<<<<<<< HEAD
3. **Database Migrations**
   ```bash
   # Create alembic migrations directory (if not present)
   poetry run alembic init alembic

=======
4. **Database Migrations**
   ```bash
>>>>>>> 00ad0b28
   # Run migrations
   poetry run alembic upgrade head
   ```

<<<<<<< HEAD
4. **Start the Application**
=======
5. **Start the Application**
>>>>>>> 00ad0b28
   ```bash
   # Windows/macOS/Linux
   poetry run uvicorn app.main:app --reload
   ```

<<<<<<< HEAD
## Environment Variables
Make sure to check and update the terminal environment as well as update `.env` file with your actual database password and a secure SECRET_KEY.

=======
>>>>>>> 00ad0b28
## API Endpoints

### Authentication
- POST `/api/auth/register` - Register new user
- POST `/api/auth/login` - Login and get token
- POST `/api/auth/refresh` - Refresh auth token
- POST `/api/auth/logout` - Logout user

### Event Management
- POST `/api/events` - Create event
- GET `/api/events` - List all accessible events
- GET `/api/events/{id}` - Get specific event
- PUT `/api/events/{id}` - Update event
- DELETE `/api/events/{id}` - Delete event
- POST `/api/events/batch` - Batch create events

### Collaboration
- POST `/api/events/{id}/share` - Share event
- GET `/api/events/{id}/permissions` - List permissions
- PUT `/api/events/{id}/permissions/{userId}` - Update permissions
- DELETE `/api/events/{id}/permissions/{userId}` - Remove access

### Version Control
- GET `/api/events/{id}/history/{versionId}` - Get version
- POST `/api/events/{id}/rollback/{versionId}` - Rollback
- GET `/api/events/{id}/changelog` - View changes
- GET `/api/events/{id}/diff/{versionId1}/{versionId2}` - Compare versions

### Health Check
- GET `/api/health` - Basic health check
- GET `/api/health/detailed` - Detailed system status

<<<<<<< HEAD
## Testing

Run the test suite:
```powershell
poetry run pytest
```

## Documentation

- API Documentation (Swagger): http://localhost:8000/docs 
- Alternative Documentation (ReDoc): http://localhost:8000/redoc

=======
>>>>>>> 00ad0b28
## Project Structure

```
neofi-backend-assignment/
├── alembic/              # Database migrations
├── app/
│   ├── core/            # Core functionality
│   ├── db/              # Database configuration
│   ├── middleware/      # Custom middleware
│   ├── routers/         # API routes
│   ├── utils/           # Utility functions
│   └── main.py         # Application entry point
<<<<<<< HEAD
├── tests/              # Test suite
=======
>>>>>>> 00ad0b28
└── logs/               # Application logs
```<|MERGE_RESOLUTION|>--- conflicted
+++ resolved
@@ -53,12 +53,9 @@
    - macOS: `brew install redis`
    - Linux: `sudo apt-get install redis-server`
 
-<<<<<<< HEAD
-=======
 4. **Postman**
    - Download and install from [Download Postman](https://www.postman.com/downloads/)
 
->>>>>>> 00ad0b28
 ## Project Setup
 
 1. **Environment Setup**
@@ -78,23 +75,14 @@
 
 2. **Install Dependencies**
 
-<<<<<<< HEAD
-=======
    **Make sure to first create and activate a python virtual environment. Also check and update the terminal environment as well as update `.env` file with your DATABASE_URL and SECRET_KEY, the one you made `.env` file with.**
 
->>>>>>> 00ad0b28
    ### Windows
    ```powershell
    # Install Python dependencies
    pip install zstandard
    pip install poetry
    
-<<<<<<< HEAD
-   # Configure Poetry to create virtual environment in project
-   poetry config virtualenvs.in-project true
-   
-=======
->>>>>>> 00ad0b28
    # Install project dependencies
    poetry install
    ```
@@ -105,46 +93,22 @@
    pip3 install zstandard
    pip3 install poetry
    
-<<<<<<< HEAD
-   # Configure Poetry to create virtual environment in project
-   poetry config virtualenvs.in-project true
-   
-=======
->>>>>>> 00ad0b28
    # Install project dependencies
    poetry install
    ```
 
-<<<<<<< HEAD
-3. **Database Migrations**
-   ```bash
-   # Create alembic migrations directory (if not present)
-   poetry run alembic init alembic
-
-=======
 4. **Database Migrations**
    ```bash
->>>>>>> 00ad0b28
    # Run migrations
    poetry run alembic upgrade head
    ```
 
-<<<<<<< HEAD
-4. **Start the Application**
-=======
 5. **Start the Application**
->>>>>>> 00ad0b28
    ```bash
    # Windows/macOS/Linux
    poetry run uvicorn app.main:app --reload
    ```
 
-<<<<<<< HEAD
-## Environment Variables
-Make sure to check and update the terminal environment as well as update `.env` file with your actual database password and a secure SECRET_KEY.
-
-=======
->>>>>>> 00ad0b28
 ## API Endpoints
 
 ### Authentication
@@ -177,21 +141,6 @@
 - GET `/api/health` - Basic health check
 - GET `/api/health/detailed` - Detailed system status
 
-<<<<<<< HEAD
-## Testing
-
-Run the test suite:
-```powershell
-poetry run pytest
-```
-
-## Documentation
-
-- API Documentation (Swagger): http://localhost:8000/docs 
-- Alternative Documentation (ReDoc): http://localhost:8000/redoc
-
-=======
->>>>>>> 00ad0b28
 ## Project Structure
 
 ```
@@ -204,9 +153,5 @@
 │   ├── routers/         # API routes
 │   ├── utils/           # Utility functions
 │   └── main.py         # Application entry point
-<<<<<<< HEAD
-├── tests/              # Test suite
-=======
->>>>>>> 00ad0b28
 └── logs/               # Application logs
 ```